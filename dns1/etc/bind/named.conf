--- conflicted
+++ resolved
@@ -3,9 +3,6 @@
     forwarders { 8.8.8.8; };
     allow-query { any; };
 };
-<<<<<<< HEAD
-
-=======
 
 zone "clustera.com" {
     type master;
@@ -16,4 +13,4 @@
     type master;
     file "/etc/bind/db.clusterb.com";
 };
->>>>>>> 0da5fcd5
+
